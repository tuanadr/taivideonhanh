--- conflicted
+++ resolved
@@ -422,12 +422,9 @@
         });
     }
 }));
-<<<<<<< HEAD
+// Mount cookie routes
+router.use('/cookie', cookie_1.default);
 // Mount user management routes
 const userManagement_1 = __importDefault(require("./userManagement"));
 router.use('/users', userManagement_1.default);
-=======
-// Mount cookie routes
-router.use('/cookie', cookie_1.default);
->>>>>>> 8a0403b5
 exports.default = router;