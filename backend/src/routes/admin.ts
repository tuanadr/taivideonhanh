--- conflicted
+++ resolved
@@ -506,13 +506,11 @@
   }
 );
 
-<<<<<<< HEAD
+// Mount cookie routes
+router.use('/cookie', cookieRoutes);
+
 // Mount user management routes
 import userManagementRoutes from './userManagement';
 router.use('/users', userManagementRoutes);
-=======
-// Mount cookie routes
-router.use('/cookie', cookieRoutes);
->>>>>>> 8a0403b5
 
 export default router;